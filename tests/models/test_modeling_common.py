--- conflicted
+++ resolved
@@ -871,7 +871,6 @@
 
                 self.assertTrue(torch.allclose(base_output[0], new_output[0], atol=1e-5))
 
-<<<<<<< HEAD
     def test_loading_from_subfolder(self):
         if self.subfolder_path is None:
             return
@@ -884,7 +883,7 @@
 
             model = self.model_class.from_pretrained(pipeline_ckpt_id, subfolder=model_subfolder)
             assert model is not None
-=======
+
     @require_torch_gpu
     def test_sharded_checkpoints(self):
         config, inputs_dict = self.prepare_init_args_and_inputs_for_common()
@@ -919,7 +918,6 @@
             torch.manual_seed(0)
             new_output = new_model(**inputs_dict)
             self.assertTrue(torch.allclose(base_output[0], new_output[0], atol=1e-5))
->>>>>>> 83bc6c94
 
 
 @is_staging_test
