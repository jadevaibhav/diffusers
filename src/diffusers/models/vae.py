# Copyright 2022 The HuggingFace Team. All rights reserved.
#
# Licensed under the Apache License, Version 2.0 (the "License");
# you may not use this file except in compliance with the License.
# You may obtain a copy of the License at
#
#     http://www.apache.org/licenses/LICENSE-2.0
#
# Unless required by applicable law or agreed to in writing, software
# distributed under the License is distributed on an "AS IS" BASIS,
# WITHOUT WARRANTIES OR CONDITIONS OF ANY KIND, either express or implied.
# See the License for the specific language governing permissions and
# limitations under the License.
from dataclasses import dataclass
from typing import Optional, Tuple, Union

import numpy as np
import torch
import torch.nn as nn

from ..configuration_utils import ConfigMixin, register_to_config
from ..modeling_utils import ModelMixin
from ..utils import BaseOutput
from .unet_2d_blocks import UNetMidBlock2D, get_down_block, get_up_block


@dataclass
class DecoderOutput(BaseOutput):
    """
    Output of decoding method.

    Args:
        sample (`torch.FloatTensor` of shape `(batch_size, num_channels, height, width)`):
            Decoded output sample of the model. Output of the last layer of the model.
    """

    sample: torch.FloatTensor


@dataclass
class VQEncoderOutput(BaseOutput):
    """
    Output of VQModel encoding method.

    Args:
        latents (`torch.FloatTensor` of shape `(batch_size, num_channels, height, width)`):
            Encoded output sample of the model. Output of the last layer of the model.
    """

    latents: torch.FloatTensor


@dataclass
class AutoencoderKLOutput(BaseOutput):
    """
    Output of AutoencoderKL encoding method.

    Args:
        latent_dist (`DiagonalGaussianDistribution`):
            Encoded outputs of `Encoder` represented as the mean and logvar of `DiagonalGaussianDistribution`.
            `DiagonalGaussianDistribution` allows for sampling latents from the distribution.
    """

    latent_dist: "DiagonalGaussianDistribution"


class Encoder(nn.Module):
    def __init__(
        self,
        in_channels=3,
        out_channels=3,
        down_block_types=("DownEncoderBlock2D",),
        block_out_channels=(64,),
        layers_per_block=2,
        norm_num_groups=32,
        act_fn="silu",
        double_z=True,
    ):
        super().__init__()
        self.layers_per_block = layers_per_block

        self.conv_in = torch.nn.Conv2d(in_channels, block_out_channels[0], kernel_size=3, stride=1, padding=1)

        self.mid_block = None
        self.down_blocks = nn.ModuleList([])

        # down
        output_channel = block_out_channels[0]
        for i, down_block_type in enumerate(down_block_types):
            input_channel = output_channel
            output_channel = block_out_channels[i]
            is_final_block = i == len(block_out_channels) - 1

            down_block = get_down_block(
                down_block_type,
                num_layers=self.layers_per_block,
                in_channels=input_channel,
                out_channels=output_channel,
                add_downsample=not is_final_block,
                resnet_eps=1e-6,
                downsample_padding=0,
                resnet_act_fn=act_fn,
                resnet_groups=norm_num_groups,
                attn_num_head_channels=None,
                temb_channels=None,
            )
            self.down_blocks.append(down_block)

        # mid
        self.mid_block = UNetMidBlock2D(
            in_channels=block_out_channels[-1],
            resnet_eps=1e-6,
            resnet_act_fn=act_fn,
            output_scale_factor=1,
            resnet_time_scale_shift="default",
            attn_num_head_channels=None,
            resnet_groups=norm_num_groups,
            temb_channels=None,
        )

        # out
        self.conv_norm_out = nn.GroupNorm(num_channels=block_out_channels[-1], num_groups=norm_num_groups, eps=1e-6)
        self.conv_act = nn.SiLU()

        conv_out_channels = 2 * out_channels if double_z else out_channels
        self.conv_out = nn.Conv2d(block_out_channels[-1], conv_out_channels, 3, padding=1)

    def forward(self, x):
        sample = x
        sample = self.conv_in(sample)

        # down
        for down_block in self.down_blocks:
            sample = down_block(sample)

        # middle
        sample = self.mid_block(sample)

        # post-process
        sample = self.conv_norm_out(sample)
        sample = self.conv_act(sample)
        sample = self.conv_out(sample)

        return sample


class Decoder(nn.Module):
    def __init__(
        self,
        in_channels=3,
        out_channels=3,
        up_block_types=("UpDecoderBlock2D",),
        block_out_channels=(64,),
        layers_per_block=2,
        norm_num_groups=32,
        act_fn="silu",
    ):
        super().__init__()
        self.layers_per_block = layers_per_block

        self.conv_in = nn.Conv2d(in_channels, block_out_channels[-1], kernel_size=3, stride=1, padding=1)

        self.mid_block = None
        self.up_blocks = nn.ModuleList([])

        # mid
        self.mid_block = UNetMidBlock2D(
            in_channels=block_out_channels[-1],
            resnet_eps=1e-6,
            resnet_act_fn=act_fn,
            output_scale_factor=1,
            resnet_time_scale_shift="default",
            attn_num_head_channels=None,
            resnet_groups=norm_num_groups,
            temb_channels=None,
        )

        # up
        reversed_block_out_channels = list(reversed(block_out_channels))
        output_channel = reversed_block_out_channels[0]
        for i, up_block_type in enumerate(up_block_types):
            prev_output_channel = output_channel
            output_channel = reversed_block_out_channels[i]

            is_final_block = i == len(block_out_channels) - 1

            up_block = get_up_block(
                up_block_type,
                num_layers=self.layers_per_block + 1,
                in_channels=prev_output_channel,
                out_channels=output_channel,
                prev_output_channel=None,
                add_upsample=not is_final_block,
                resnet_eps=1e-6,
                resnet_act_fn=act_fn,
                resnet_groups=norm_num_groups,
                attn_num_head_channels=None,
                temb_channels=None,
            )
            self.up_blocks.append(up_block)
            prev_output_channel = output_channel

        # out
        self.conv_norm_out = nn.GroupNorm(num_channels=block_out_channels[0], num_groups=norm_num_groups, eps=1e-6)
        self.conv_act = nn.SiLU()
        self.conv_out = nn.Conv2d(block_out_channels[0], out_channels, 3, padding=1)

    def forward(self, z):
        sample = z
        sample = self.conv_in(sample)

        # middle
        sample = self.mid_block(sample)

        # up
        for up_block in self.up_blocks:
            sample = up_block(sample)

        # post-process
        sample = self.conv_norm_out(sample)
        sample = self.conv_act(sample)
        sample = self.conv_out(sample)

        return sample


class VectorQuantizer(nn.Module):
    """
    Improved version over VectorQuantizer, can be used as a drop-in replacement. Mostly avoids costly matrix
    multiplications and allows for post-hoc remapping of indices.
    """

    # NOTE: due to a bug the beta term was applied to the wrong term. for
    # backwards compatibility we use the buggy version by default, but you can
    # specify legacy=False to fix it.
    def __init__(
        self, n_e, vq_embed_dim, beta, remap=None, unknown_index="random", sane_index_shape=False, legacy=True
    ):
        super().__init__()
        self.n_e = n_e
        self.vq_embed_dim = vq_embed_dim
        self.beta = beta
        self.legacy = legacy

        self.embedding = nn.Embedding(self.n_e, self.vq_embed_dim)
        self.embedding.weight.data.uniform_(-1.0 / self.n_e, 1.0 / self.n_e)

        self.remap = remap
        if self.remap is not None:
            self.register_buffer("used", torch.tensor(np.load(self.remap)))
            self.re_embed = self.used.shape[0]
            self.unknown_index = unknown_index  # "random" or "extra" or integer
            if self.unknown_index == "extra":
                self.unknown_index = self.re_embed
                self.re_embed = self.re_embed + 1
            print(
                f"Remapping {self.n_e} indices to {self.re_embed} indices. "
                f"Using {self.unknown_index} for unknown indices."
            )
        else:
            self.re_embed = n_e

        self.sane_index_shape = sane_index_shape

    def remap_to_used(self, inds):
        ishape = inds.shape
        assert len(ishape) > 1
        inds = inds.reshape(ishape[0], -1)
        used = self.used.to(inds)
        match = (inds[:, :, None] == used[None, None, ...]).long()
        new = match.argmax(-1)
        unknown = match.sum(2) < 1
        if self.unknown_index == "random":
            new[unknown] = torch.randint(0, self.re_embed, size=new[unknown].shape).to(device=new.device)
        else:
            new[unknown] = self.unknown_index
        return new.reshape(ishape)

    def unmap_to_all(self, inds):
        ishape = inds.shape
        assert len(ishape) > 1
        inds = inds.reshape(ishape[0], -1)
        used = self.used.to(inds)
        if self.re_embed > self.used.shape[0]:  # extra token
            inds[inds >= self.used.shape[0]] = 0  # simply set to zero
        back = torch.gather(used[None, :][inds.shape[0] * [0], :], 1, inds)
        return back.reshape(ishape)

    def forward(self, z):
        # reshape z -> (batch, height, width, channel) and flatten
        z = z.permute(0, 2, 3, 1).contiguous()
        z_flattened = z.view(-1, self.vq_embed_dim)
        # distances from z to embeddings e_j (z - e)^2 = z^2 + e^2 - 2 e * z

        d = (
            torch.sum(z_flattened**2, dim=1, keepdim=True)
            + torch.sum(self.embedding.weight**2, dim=1)
            - 2 * torch.einsum("bd,dn->bn", z_flattened, self.embedding.weight.t())
        )

        min_encoding_indices = torch.argmin(d, dim=1)
        z_q = self.embedding(min_encoding_indices).view(z.shape)
        perplexity = None
        min_encodings = None

        # compute loss for embedding
        if not self.legacy:
            loss = self.beta * torch.mean((z_q.detach() - z) ** 2) + torch.mean((z_q - z.detach()) ** 2)
        else:
            loss = torch.mean((z_q.detach() - z) ** 2) + self.beta * torch.mean((z_q - z.detach()) ** 2)

        # preserve gradients
        z_q = z + (z_q - z).detach()

        # reshape back to match original input shape
        z_q = z_q.permute(0, 3, 1, 2).contiguous()

        if self.remap is not None:
            min_encoding_indices = min_encoding_indices.reshape(z.shape[0], -1)  # add batch axis
            min_encoding_indices = self.remap_to_used(min_encoding_indices)
            min_encoding_indices = min_encoding_indices.reshape(-1, 1)  # flatten

        if self.sane_index_shape:
            min_encoding_indices = min_encoding_indices.reshape(z_q.shape[0], z_q.shape[2], z_q.shape[3])

        return z_q, loss, (perplexity, min_encodings, min_encoding_indices)

    def get_codebook_entry(self, indices, shape):
        # shape specifying (batch, height, width, channel)
        if self.remap is not None:
            indices = indices.reshape(shape[0], -1)  # add batch axis
            indices = self.unmap_to_all(indices)
            indices = indices.reshape(-1)  # flatten again

        # get quantized latent vectors
        z_q = self.embedding(indices)

        if shape is not None:
            z_q = z_q.view(shape)
            # reshape back to match original input shape
            z_q = z_q.permute(0, 3, 1, 2).contiguous()

        return z_q


class DiagonalGaussianDistribution(object):
    def __init__(self, parameters, deterministic=False):
        self.parameters = parameters
        self.mean, self.logvar = torch.chunk(parameters, 2, dim=1)
        self.logvar = torch.clamp(self.logvar, -30.0, 20.0)
        self.deterministic = deterministic
        self.std = torch.exp(0.5 * self.logvar)
        self.var = torch.exp(self.logvar)
        if self.deterministic:
            self.var = self.std = torch.zeros_like(
                self.mean, device=self.parameters.device, dtype=self.parameters.dtype
            )

    def sample(self, generator: Optional[torch.Generator] = None) -> torch.FloatTensor:
        device = self.parameters.device
        sample_device = "cpu" if device.type == "mps" else device
        sample = torch.randn(self.mean.shape, generator=generator, device=sample_device)
        # make sure sample is on the same device as the parameters and has same dtype
        sample = sample.to(device=device, dtype=self.parameters.dtype)
        x = self.mean + self.std * sample
        return x

    def kl(self, other=None):
        if self.deterministic:
            return torch.Tensor([0.0])
        else:
            if other is None:
                return 0.5 * torch.sum(torch.pow(self.mean, 2) + self.var - 1.0 - self.logvar, dim=[1, 2, 3])
            else:
                return 0.5 * torch.sum(
                    torch.pow(self.mean - other.mean, 2) / other.var
                    + self.var / other.var
                    - 1.0
                    - self.logvar
                    + other.logvar,
                    dim=[1, 2, 3],
                )

    def nll(self, sample, dims=[1, 2, 3]):
        if self.deterministic:
            return torch.Tensor([0.0])
        logtwopi = np.log(2.0 * np.pi)
        return 0.5 * torch.sum(logtwopi + self.logvar + torch.pow(sample - self.mean, 2) / self.var, dim=dims)

    def mode(self):
        return self.mean


class VQModel(ModelMixin, ConfigMixin):
    r"""VQ-VAE model from the paper Neural Discrete Representation Learning by Aaron van den Oord, Oriol Vinyals and Koray
    Kavukcuoglu.

    This model inherits from [`ModelMixin`]. Check the superclass documentation for the generic methods the library
    implements for all the model (such as downloading or saving, etc.)

    Parameters:
        in_channels (int, *optional*, defaults to 3): Number of channels in the input image.
        out_channels (int,  *optional*, defaults to 3): Number of channels in the output.
        down_block_types (`Tuple[str]`, *optional*, defaults to :
            obj:`("DownEncoderBlock2D",)`): Tuple of downsample block types.
        up_block_types (`Tuple[str]`, *optional*, defaults to :
            obj:`("UpDecoderBlock2D",)`): Tuple of upsample block types.
        block_out_channels (`Tuple[int]`, *optional*, defaults to :
            obj:`(64,)`): Tuple of block output channels.
        act_fn (`str`, *optional*, defaults to `"silu"`): The activation function to use.
        latent_channels (`int`, *optional*, defaults to `3`): Number of channels in the latent space.
        sample_size (`int`, *optional*, defaults to `32`): TODO
        num_vq_embeddings (`int`, *optional*, defaults to `256`): Number of codebook vectors in the VQ-VAE.
        vq_embed_dim (`int`, *optional*): Hidden dim of codebook vectors in the VQ-VAE.
    """

    @register_to_config
    def __init__(
        self,
        in_channels: int = 3,
        out_channels: int = 3,
        down_block_types: Tuple[str] = ("DownEncoderBlock2D",),
        up_block_types: Tuple[str] = ("UpDecoderBlock2D",),
        block_out_channels: Tuple[int] = (64,),
        layers_per_block: int = 1,
        act_fn: str = "silu",
        latent_channels: int = 3,
        sample_size: int = 32,
        num_vq_embeddings: int = 256,
        norm_num_groups: int = 32,
        vq_embed_dim: Optional[int] = None,
    ):
        super().__init__()

        # pass init params to Encoder
        self.encoder = Encoder(
            in_channels=in_channels,
            out_channels=latent_channels,
            down_block_types=down_block_types,
            block_out_channels=block_out_channels,
            layers_per_block=layers_per_block,
            act_fn=act_fn,
            norm_num_groups=norm_num_groups,
            double_z=False,
        )

        vq_embed_dim = vq_embed_dim if vq_embed_dim is not None else latent_channels

        self.quant_conv = torch.nn.Conv2d(latent_channels, vq_embed_dim, 1)
        self.quantize = VectorQuantizer(num_vq_embeddings, vq_embed_dim, beta=0.25, remap=None, sane_index_shape=False)
        self.post_quant_conv = torch.nn.Conv2d(vq_embed_dim, latent_channels, 1)

        # pass init params to Decoder
        self.decoder = Decoder(
            in_channels=latent_channels,
            out_channels=out_channels,
            up_block_types=up_block_types,
            block_out_channels=block_out_channels,
            layers_per_block=layers_per_block,
            act_fn=act_fn,
            norm_num_groups=norm_num_groups,
        )

    def encode(self, x: torch.FloatTensor, return_dict: bool = True) -> VQEncoderOutput:
        h = self.encoder(x)
        h = self.quant_conv(h)

        if not return_dict:
            return (h,)

        return VQEncoderOutput(latents=h)

    def decode(
        self, h: torch.FloatTensor, force_not_quantize: bool = False, return_dict: bool = True
    ) -> Union[DecoderOutput, torch.FloatTensor]:
        # also go through quantization layer
        if not force_not_quantize:
            quant, emb_loss, info = self.quantize(h)
        else:
            quant = h
        quant = self.post_quant_conv(quant)
        dec = self.decoder(quant)

        if not return_dict:
            return (dec,)

        return DecoderOutput(sample=dec)

    def forward(self, sample: torch.FloatTensor, return_dict: bool = True) -> Union[DecoderOutput, torch.FloatTensor]:
        r"""
        Args:
            sample (`torch.FloatTensor`): Input sample.
            return_dict (`bool`, *optional*, defaults to `True`):
                Whether or not to return a [`DecoderOutput`] instead of a plain tuple.
        """
        x = sample
        h = self.encode(x).latents
        dec = self.decode(h).sample

        if not return_dict:
            return (dec,)

        return DecoderOutput(sample=dec)


class AutoencoderKL(ModelMixin, ConfigMixin):
    r"""Variational Autoencoder (VAE) model with KL loss from the paper Auto-Encoding Variational Bayes by Diederik P. Kingma
    and Max Welling.

    This model inherits from [`ModelMixin`]. Check the superclass documentation for the generic methods the library
    implements for all the model (such as downloading or saving, etc.)

    Parameters:
        in_channels (int, *optional*, defaults to 3): Number of channels in the input image.
        out_channels (int,  *optional*, defaults to 3): Number of channels in the output.
        down_block_types (`Tuple[str]`, *optional*, defaults to :
            obj:`("DownEncoderBlock2D",)`): Tuple of downsample block types.
        up_block_types (`Tuple[str]`, *optional*, defaults to :
            obj:`("UpDecoderBlock2D",)`): Tuple of upsample block types.
        block_out_channels (`Tuple[int]`, *optional*, defaults to :
            obj:`(64,)`): Tuple of block output channels.
        act_fn (`str`, *optional*, defaults to `"silu"`): The activation function to use.
        latent_channels (`int`, *optional*, defaults to `4`): Number of channels in the latent space.
        sample_size (`int`, *optional*, defaults to `32`): TODO
    """

    @register_to_config
    def __init__(
        self,
        in_channels: int = 3,
        out_channels: int = 3,
        down_block_types: Tuple[str] = ("DownEncoderBlock2D",),
        up_block_types: Tuple[str] = ("UpDecoderBlock2D",),
        block_out_channels: Tuple[int] = (64,),
        layers_per_block: int = 1,
        act_fn: str = "silu",
        latent_channels: int = 4,
        norm_num_groups: int = 32,
        sample_size: int = 32,
    ):
        super().__init__()

        # pass init params to Encoder
        self.encoder = Encoder(
            in_channels=in_channels,
            out_channels=latent_channels,
            down_block_types=down_block_types,
            block_out_channels=block_out_channels,
            layers_per_block=layers_per_block,
            act_fn=act_fn,
            norm_num_groups=norm_num_groups,
            double_z=True,
        )

        # pass init params to Decoder
        self.decoder = Decoder(
            in_channels=latent_channels,
            out_channels=out_channels,
            up_block_types=up_block_types,
            block_out_channels=block_out_channels,
            layers_per_block=layers_per_block,
            norm_num_groups=norm_num_groups,
            act_fn=act_fn,
        )

        self.quant_conv = torch.nn.Conv2d(2 * latent_channels, 2 * latent_channels, 1)
        self.post_quant_conv = torch.nn.Conv2d(latent_channels, latent_channels, 1)
        self.use_slicing = False

        self.use_tiling = False

    def enable_tiling(self, use_tiling: bool = True):
        self.use_tiling = use_tiling

    def disable_tiling(self):
        self.enable_tiling(False)

    def encode(self, x: torch.FloatTensor, return_dict: bool = True) -> AutoencoderKLOutput:
        if self.use_tiling:
            return self.tiled_encode(x, return_dict=return_dict)

        h = self.encoder(x)
        moments = self.quant_conv(h)
        posterior = DiagonalGaussianDistribution(moments)

        if not return_dict:
            return (posterior,)

        return AutoencoderKLOutput(latent_dist=posterior)

<<<<<<< HEAD
    def decode(self, z: torch.FloatTensor, return_dict: bool = True) -> Union[DecoderOutput, torch.FloatTensor]:
        if self.use_tiling:
            return self.tiled_decode(z, return_dict=return_dict)

=======
    def _decode(self, z: torch.FloatTensor, return_dict: bool = True) -> Union[DecoderOutput, torch.FloatTensor]:
>>>>>>> daebee09
        z = self.post_quant_conv(z)
        dec = self.decoder(z)

        if not return_dict:
            return (dec,)

        return DecoderOutput(sample=dec)

<<<<<<< HEAD
    def blend_v(self, a, b, blend_width):
        for y in range(blend_width):
            b[:, :, y, :] = a[:, :, -blend_width + y, :] * (1 - y / blend_width) + b[:, :, y, :] * (y / blend_width)
        return b

    def blend_h(self, a, b, blend_width):
        for x in range(blend_width):
            b[:, :, :, x] = a[:, :, :, -blend_width + x] * (1 - x / blend_width) + b[:, :, :, x] * (x / blend_width)
        return b

    def tiled_encode(self, x: torch.FloatTensor, return_dict: bool = True) -> AutoencoderKLOutput:
        r"""Encode a batch of images using a tiled encoder.

        The end result of tiled encoding is different from non-tiled encoding due to each tile using a different
        encoder. To avoid tiling artifacts, the tiles overlap and are blended together to form a smooth output. You may
        still see tile-sized changes in the look of the output, but they should be much less noticeable.

        Args:
            x (`torch.FloatTensor`): Input batch of images.
            return_dict (`bool`, *optional*, defaults to `True`):
                Whether or not to return a [`AutoencoderKLOutput`] instead of a plain tuple.
        """
        # Split the image into 512x512 tiles and encode them separately.
        rows = []
        for i in range(0, x.shape[2], 384):
            row = []
            for j in range(0, x.shape[3], 384):
                tile = x[:, :, i : i + 512, j : j + 512]
                tile = self.encoder(tile)
                tile = self.quant_conv(tile)
                row.append(tile)
            rows.append(row)
        result_rows = []
        for i, row in enumerate(rows):
            result_row = []
            for j, tile in enumerate(row):
                # blend the above tile and the left tile
                # to the current tile and add the current tile to the result row
                if i > 0:
                    tile = self.blend_v(rows[i - 1][j], tile, 16)
                if j > 0:
                    tile = self.blend_h(row[j - 1], tile, 16)
                result_row.append(tile[:, :, :48, :48])
            result_rows.append(torch.cat(result_row, dim=3))

        moments = torch.cat(result_rows, dim=2)
        posterior = DiagonalGaussianDistribution(moments)

        if not return_dict:
            return (posterior,)

        return AutoencoderKLOutput(latent_dist=posterior)

    def tiled_decode(self, z: torch.FloatTensor, return_dict: bool = True) -> Union[DecoderOutput, torch.FloatTensor]:
        r"""Decode a batch of images using a tiled decoder.

        The end result of tiled decoding is different from non-tiled decoding due to each tile using a different
        decoder. To avoid tiling artifacts, the tiles overlap and are blended together to form a smooth output. You may
        still see tile-sized changes in the look of the output, but they should be much less noticeable.

        Args:
            z (`torch.FloatTensor`): Input batch of latent vectors.
            return_dict (`bool`, *optional*, defaults to `True`):
                Whether or not to return a [`DecoderOutput`] instead of a plain tuple.
        """
        # Split z into overlapping 64x64 tiles and decode them separately.
        # The tiles have an overlap to avoid seams between tiles.
        rows = []
        for i in range(0, z.shape[2], 48):
            row = []
            for j in range(0, z.shape[3], 48):
                tile = z[:, :, i : i + 64, j : j + 64]
                tile = self.post_quant_conv(tile)
                decoded = self.decoder(tile)
                row.append(decoded)
            rows.append(row)
        result_rows = []
        for i, row in enumerate(rows):
            result_row = []
            for j, tile in enumerate(row):
                # blend the above tile and the left tile
                # to the current tile and add the current tile to the result row
                if i > 0:
                    tile = self.blend_v(rows[i - 1][j], tile, 128)
                if j > 0:
                    tile = self.blend_h(row[j - 1], tile, 128)
                result_row.append(tile[:, :, :384, :384])
            result_rows.append(torch.cat(result_row, dim=3))

        dec = torch.cat(result_rows, dim=2)
        if not return_dict:
            return (dec,)

        return DecoderOutput(sample=dec)
=======
    def enable_slicing(self):
        r"""
        Enable sliced VAE decoding.

        When this option is enabled, the VAE will split the input tensor in slices to compute decoding in several
        steps. This is useful to save some memory and allow larger batch sizes.
        """
        self.use_slicing = True

    def disable_slicing(self):
        r"""
        Disable sliced VAE decoding. If `enable_slicing` was previously invoked, this method will go back to computing
        decoding in one step.
        """
        self.use_slicing = False

    def decode(self, z: torch.FloatTensor, return_dict: bool = True) -> Union[DecoderOutput, torch.FloatTensor]:
        if self.use_slicing and z.shape[0] > 1:
            decoded_slices = [self._decode(z_slice).sample for z_slice in z.split(1)]
            decoded = torch.cat(decoded_slices)
        else:
            decoded = self._decode(z).sample

        if not return_dict:
            return (decoded,)

        return DecoderOutput(sample=decoded)
>>>>>>> daebee09

    def forward(
        self,
        sample: torch.FloatTensor,
        sample_posterior: bool = False,
        return_dict: bool = True,
        generator: Optional[torch.Generator] = None,
    ) -> Union[DecoderOutput, torch.FloatTensor]:
        r"""
        Args:
            sample (`torch.FloatTensor`): Input sample.
            sample_posterior (`bool`, *optional*, defaults to `False`):
                Whether to sample from the posterior.
            return_dict (`bool`, *optional*, defaults to `True`):
                Whether or not to return a [`DecoderOutput`] instead of a plain tuple.
        """
        x = sample
        posterior = self.encode(x).latent_dist
        if sample_posterior:
            z = posterior.sample(generator=generator)
        else:
            z = posterior.mode()
        dec = self.decode(z).sample

        if not return_dict:
            return (dec,)

        return DecoderOutput(sample=dec)<|MERGE_RESOLUTION|>--- conflicted
+++ resolved
@@ -566,7 +566,6 @@
         self.quant_conv = torch.nn.Conv2d(2 * latent_channels, 2 * latent_channels, 1)
         self.post_quant_conv = torch.nn.Conv2d(latent_channels, latent_channels, 1)
         self.use_slicing = False
-
         self.use_tiling = False
 
     def enable_tiling(self, use_tiling: bool = True):
@@ -588,14 +587,26 @@
 
         return AutoencoderKLOutput(latent_dist=posterior)
 
-<<<<<<< HEAD
-    def decode(self, z: torch.FloatTensor, return_dict: bool = True) -> Union[DecoderOutput, torch.FloatTensor]:
+    def enable_slicing(self):
+        r"""
+        Enable sliced VAE decoding.
+
+        When this option is enabled, the VAE will split the input tensor in slices to compute decoding in several
+        steps. This is useful to save some memory and allow larger batch sizes.
+        """
+        self.use_slicing = True
+
+    def disable_slicing(self):
+        r"""
+        Disable sliced VAE decoding. If `enable_slicing` was previously invoked, this method will go back to computing
+        decoding in one step.
+        """
+        self.use_slicing = False
+
+    def _decode(self, z: torch.FloatTensor, return_dict: bool = True) -> Union[DecoderOutput, torch.FloatTensor]:
         if self.use_tiling:
             return self.tiled_decode(z, return_dict=return_dict)
 
-=======
-    def _decode(self, z: torch.FloatTensor, return_dict: bool = True) -> Union[DecoderOutput, torch.FloatTensor]:
->>>>>>> daebee09
         z = self.post_quant_conv(z)
         dec = self.decoder(z)
 
@@ -604,7 +615,18 @@
 
         return DecoderOutput(sample=dec)
 
-<<<<<<< HEAD
+    def decode(self, z: torch.FloatTensor, return_dict: bool = True) -> Union[DecoderOutput, torch.FloatTensor]:
+        if self.use_slicing and z.shape[0] > 1:
+            decoded_slices = [self._decode(z_slice).sample for z_slice in z.split(1)]
+            decoded = torch.cat(decoded_slices)
+        else:
+            decoded = self._decode(z).sample
+
+        if not return_dict:
+            return (decoded,)
+
+        return DecoderOutput(sample=decoded)
+
     def blend_v(self, a, b, blend_width):
         for y in range(blend_width):
             b[:, :, y, :] = a[:, :, -blend_width + y, :] * (1 - y / blend_width) + b[:, :, y, :] * (y / blend_width)
@@ -699,35 +721,6 @@
             return (dec,)
 
         return DecoderOutput(sample=dec)
-=======
-    def enable_slicing(self):
-        r"""
-        Enable sliced VAE decoding.
-
-        When this option is enabled, the VAE will split the input tensor in slices to compute decoding in several
-        steps. This is useful to save some memory and allow larger batch sizes.
-        """
-        self.use_slicing = True
-
-    def disable_slicing(self):
-        r"""
-        Disable sliced VAE decoding. If `enable_slicing` was previously invoked, this method will go back to computing
-        decoding in one step.
-        """
-        self.use_slicing = False
-
-    def decode(self, z: torch.FloatTensor, return_dict: bool = True) -> Union[DecoderOutput, torch.FloatTensor]:
-        if self.use_slicing and z.shape[0] > 1:
-            decoded_slices = [self._decode(z_slice).sample for z_slice in z.split(1)]
-            decoded = torch.cat(decoded_slices)
-        else:
-            decoded = self._decode(z).sample
-
-        if not return_dict:
-            return (decoded,)
-
-        return DecoderOutput(sample=decoded)
->>>>>>> daebee09
 
     def forward(
         self,
