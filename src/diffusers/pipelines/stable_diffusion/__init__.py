from typing import TYPE_CHECKING

from ...utils import (
    DIFFUSERS_SLOW_IMPORT,
    OptionalDependencyNotAvailable,
    _LazyModule,
    get_objects_from_module,
    is_flax_available,
    is_k_diffusion_available,
    is_k_diffusion_version,
    is_onnx_available,
    is_torch_available,
    is_transformers_available,
    is_transformers_version,
)


<<<<<<< HEAD
@dataclass
class StableDiffusionPipelineOutput(BaseOutput):
    """
    Output class for Stable Diffusion pipelines.

    Args:
        images (`List[PIL.Image.Image]` or `np.ndarray`)
            List of denoised PIL images of length `batch_size` or NumPy array of shape `(batch_size, height, width,
            num_channels)`.
        nsfw_content_detected (`List[bool]`)
            List indicating whether the corresponding generated image contains "not-safe-for-work" (nsfw) content or
            `None` if safety checking could not be performed.
        workflow (`dict`):
            Dictionary containing pipeline component configurations and call arguments
    """

    images: Union[List[PIL.Image.Image], np.ndarray]
    nsfw_content_detected: Optional[List[bool]]
    workflow: dict

=======
_dummy_objects = {}
_additional_imports = {}
_import_structure = {"pipeline_output": ["StableDiffusionPipelineOutput"]}
>>>>>>> 2bfa55f4

if is_transformers_available() and is_flax_available():
    _import_structure["pipeline_output"].extend(["FlaxStableDiffusionPipelineOutput"])
try:
    if not (is_transformers_available() and is_torch_available()):
        raise OptionalDependencyNotAvailable()
except OptionalDependencyNotAvailable:
    from ...utils import dummy_torch_and_transformers_objects  # noqa F403

    _dummy_objects.update(get_objects_from_module(dummy_torch_and_transformers_objects))
else:
    _import_structure["clip_image_project_model"] = ["CLIPImageProjection"]
    _import_structure["pipeline_cycle_diffusion"] = ["CycleDiffusionPipeline"]
    _import_structure["pipeline_stable_diffusion"] = ["StableDiffusionPipeline"]
    _import_structure["pipeline_stable_diffusion_attend_and_excite"] = ["StableDiffusionAttendAndExcitePipeline"]
    _import_structure["pipeline_stable_diffusion_gligen"] = ["StableDiffusionGLIGENPipeline"]
    _import_structure["pipeline_stable_diffusion_gligen"] = ["StableDiffusionGLIGENPipeline"]
    _import_structure["pipeline_stable_diffusion_gligen_text_image"] = ["StableDiffusionGLIGENTextImagePipeline"]
    _import_structure["pipeline_stable_diffusion_img2img"] = ["StableDiffusionImg2ImgPipeline"]
    _import_structure["pipeline_stable_diffusion_inpaint"] = ["StableDiffusionInpaintPipeline"]
    _import_structure["pipeline_stable_diffusion_inpaint_legacy"] = ["StableDiffusionInpaintPipelineLegacy"]
    _import_structure["pipeline_stable_diffusion_instruct_pix2pix"] = ["StableDiffusionInstructPix2PixPipeline"]
    _import_structure["pipeline_stable_diffusion_latent_upscale"] = ["StableDiffusionLatentUpscalePipeline"]
    _import_structure["pipeline_stable_diffusion_ldm3d"] = ["StableDiffusionLDM3DPipeline"]
    _import_structure["pipeline_stable_diffusion_model_editing"] = ["StableDiffusionModelEditingPipeline"]
    _import_structure["pipeline_stable_diffusion_panorama"] = ["StableDiffusionPanoramaPipeline"]
    _import_structure["pipeline_stable_diffusion_paradigms"] = ["StableDiffusionParadigmsPipeline"]
    _import_structure["pipeline_stable_diffusion_sag"] = ["StableDiffusionSAGPipeline"]
    _import_structure["pipeline_stable_diffusion_upscale"] = ["StableDiffusionUpscalePipeline"]
    _import_structure["pipeline_stable_unclip"] = ["StableUnCLIPPipeline"]
    _import_structure["pipeline_stable_unclip_img2img"] = ["StableUnCLIPImg2ImgPipeline"]
    _import_structure["safety_checker"] = ["StableDiffusionSafetyChecker"]
    _import_structure["stable_unclip_image_normalizer"] = ["StableUnCLIPImageNormalizer"]
try:
    if not (is_transformers_available() and is_torch_available() and is_transformers_version(">=", "4.25.0")):
        raise OptionalDependencyNotAvailable()
except OptionalDependencyNotAvailable:
    from ...utils.dummy_torch_and_transformers_objects import StableDiffusionImageVariationPipeline

    _dummy_objects.update({"StableDiffusionImageVariationPipeline": StableDiffusionImageVariationPipeline})
else:
    _import_structure["pipeline_stable_diffusion_image_variation"] = ["StableDiffusionImageVariationPipeline"]
try:
    if not (is_transformers_available() and is_torch_available() and is_transformers_version(">=", "4.26.0")):
        raise OptionalDependencyNotAvailable()
except OptionalDependencyNotAvailable:
    from ...utils.dummy_torch_and_transformers_objects import (
        StableDiffusionDepth2ImgPipeline,
        StableDiffusionDiffEditPipeline,
        StableDiffusionPix2PixZeroPipeline,
    )

    _dummy_objects.update(
        {
            "StableDiffusionDepth2ImgPipeline": StableDiffusionDepth2ImgPipeline,
            "StableDiffusionDiffEditPipeline": StableDiffusionDiffEditPipeline,
            "StableDiffusionPix2PixZeroPipeline": StableDiffusionPix2PixZeroPipeline,
        }
    )
else:
    _import_structure["pipeline_stable_diffusion_depth2img"] = ["StableDiffusionDepth2ImgPipeline"]
    _import_structure["pipeline_stable_diffusion_diffedit"] = ["StableDiffusionDiffEditPipeline"]
    _import_structure["pipeline_stable_diffusion_pix2pix_zero"] = ["StableDiffusionPix2PixZeroPipeline"]
try:
    if not (
        is_torch_available()
        and is_transformers_available()
        and is_k_diffusion_available()
        and is_k_diffusion_version(">=", "0.0.12")
    ):
        raise OptionalDependencyNotAvailable()
except OptionalDependencyNotAvailable:
    from ...utils import dummy_torch_and_transformers_and_k_diffusion_objects  # noqa F403

    _dummy_objects.update(get_objects_from_module(dummy_torch_and_transformers_and_k_diffusion_objects))
else:
    _import_structure["pipeline_stable_diffusion_k_diffusion"] = ["StableDiffusionKDiffusionPipeline"]
try:
    if not (is_transformers_available() and is_onnx_available()):
        raise OptionalDependencyNotAvailable()
except OptionalDependencyNotAvailable:
    from ...utils import dummy_onnx_objects  # noqa F403

    _dummy_objects.update(get_objects_from_module(dummy_onnx_objects))
else:
    _import_structure["pipeline_onnx_stable_diffusion"] = [
        "OnnxStableDiffusionPipeline",
        "StableDiffusionOnnxPipeline",
    ]
    _import_structure["pipeline_onnx_stable_diffusion_img2img"] = ["OnnxStableDiffusionImg2ImgPipeline"]
    _import_structure["pipeline_onnx_stable_diffusion_inpaint"] = ["OnnxStableDiffusionInpaintPipeline"]
    _import_structure["pipeline_onnx_stable_diffusion_inpaint_legacy"] = ["OnnxStableDiffusionInpaintPipelineLegacy"]
    _import_structure["pipeline_onnx_stable_diffusion_upscale"] = ["OnnxStableDiffusionUpscalePipeline"]

if is_transformers_available() and is_flax_available():
    from ...schedulers.scheduling_pndm_flax import PNDMSchedulerState

    _additional_imports.update({"PNDMSchedulerState": PNDMSchedulerState})
    _import_structure["pipeline_flax_stable_diffusion"] = ["FlaxStableDiffusionPipeline"]
    _import_structure["pipeline_flax_stable_diffusion_img2img"] = ["FlaxStableDiffusionImg2ImgPipeline"]
    _import_structure["pipeline_flax_stable_diffusion_inpaint"] = ["FlaxStableDiffusionInpaintPipeline"]
    _import_structure["safety_checker_flax"] = ["FlaxStableDiffusionSafetyChecker"]

if TYPE_CHECKING or DIFFUSERS_SLOW_IMPORT:
    try:
        if not (is_transformers_available() and is_torch_available()):
            raise OptionalDependencyNotAvailable()

    except OptionalDependencyNotAvailable:
        from ...utils.dummy_torch_and_transformers_objects import *

    else:
        from .clip_image_project_model import CLIPImageProjection
        from .pipeline_cycle_diffusion import CycleDiffusionPipeline
        from .pipeline_stable_diffusion import (
            StableDiffusionPipeline,
            StableDiffusionPipelineOutput,
            StableDiffusionSafetyChecker,
        )
        from .pipeline_stable_diffusion_attend_and_excite import StableDiffusionAttendAndExcitePipeline
        from .pipeline_stable_diffusion_gligen import StableDiffusionGLIGENPipeline
        from .pipeline_stable_diffusion_gligen_text_image import StableDiffusionGLIGENTextImagePipeline
        from .pipeline_stable_diffusion_img2img import StableDiffusionImg2ImgPipeline
        from .pipeline_stable_diffusion_inpaint import StableDiffusionInpaintPipeline
        from .pipeline_stable_diffusion_inpaint_legacy import StableDiffusionInpaintPipelineLegacy
        from .pipeline_stable_diffusion_instruct_pix2pix import StableDiffusionInstructPix2PixPipeline
        from .pipeline_stable_diffusion_latent_upscale import StableDiffusionLatentUpscalePipeline
        from .pipeline_stable_diffusion_ldm3d import StableDiffusionLDM3DPipeline
        from .pipeline_stable_diffusion_model_editing import StableDiffusionModelEditingPipeline
        from .pipeline_stable_diffusion_panorama import StableDiffusionPanoramaPipeline
        from .pipeline_stable_diffusion_paradigms import StableDiffusionParadigmsPipeline
        from .pipeline_stable_diffusion_sag import StableDiffusionSAGPipeline
        from .pipeline_stable_diffusion_upscale import StableDiffusionUpscalePipeline
        from .pipeline_stable_unclip import StableUnCLIPPipeline
        from .pipeline_stable_unclip_img2img import StableUnCLIPImg2ImgPipeline
        from .safety_checker import StableDiffusionSafetyChecker
        from .stable_unclip_image_normalizer import StableUnCLIPImageNormalizer

    try:
        if not (is_transformers_available() and is_torch_available() and is_transformers_version(">=", "4.25.0")):
            raise OptionalDependencyNotAvailable()
    except OptionalDependencyNotAvailable:
        from ...utils.dummy_torch_and_transformers_objects import StableDiffusionImageVariationPipeline
    else:
        from .pipeline_stable_diffusion_image_variation import StableDiffusionImageVariationPipeline

    try:
        if not (is_transformers_available() and is_torch_available() and is_transformers_version(">=", "4.26.0")):
            raise OptionalDependencyNotAvailable()
    except OptionalDependencyNotAvailable:
        from ...utils.dummy_torch_and_transformers_objects import (
            StableDiffusionDepth2ImgPipeline,
            StableDiffusionDiffEditPipeline,
            StableDiffusionPix2PixZeroPipeline,
        )
    else:
        from .pipeline_stable_diffusion_depth2img import StableDiffusionDepth2ImgPipeline
        from .pipeline_stable_diffusion_diffedit import StableDiffusionDiffEditPipeline
        from .pipeline_stable_diffusion_pix2pix_zero import StableDiffusionPix2PixZeroPipeline

    try:
        if not (
            is_torch_available()
            and is_transformers_available()
            and is_k_diffusion_available()
            and is_k_diffusion_version(">=", "0.0.12")
        ):
            raise OptionalDependencyNotAvailable()
    except OptionalDependencyNotAvailable:
        from ...utils.dummy_torch_and_transformers_and_k_diffusion_objects import *
    else:
        from .pipeline_stable_diffusion_k_diffusion import StableDiffusionKDiffusionPipeline

    try:
        if not (is_transformers_available() and is_onnx_available()):
            raise OptionalDependencyNotAvailable()
    except OptionalDependencyNotAvailable:
        from ...utils.dummy_onnx_objects import *
    else:
        from .pipeline_onnx_stable_diffusion import OnnxStableDiffusionPipeline, StableDiffusionOnnxPipeline
        from .pipeline_onnx_stable_diffusion_img2img import OnnxStableDiffusionImg2ImgPipeline
        from .pipeline_onnx_stable_diffusion_inpaint import OnnxStableDiffusionInpaintPipeline
        from .pipeline_onnx_stable_diffusion_inpaint_legacy import OnnxStableDiffusionInpaintPipelineLegacy
        from .pipeline_onnx_stable_diffusion_upscale import OnnxStableDiffusionUpscalePipeline

    try:
        if not (is_transformers_available() and is_flax_available()):
            raise OptionalDependencyNotAvailable()
    except OptionalDependencyNotAvailable:
        from ...utils.dummy_flax_objects import *
    else:
        from .pipeline_flax_stable_diffusion import FlaxStableDiffusionPipeline
        from .pipeline_flax_stable_diffusion_img2img import FlaxStableDiffusionImg2ImgPipeline
        from .pipeline_flax_stable_diffusion_inpaint import FlaxStableDiffusionInpaintPipeline
        from .pipeline_output import FlaxStableDiffusionPipelineOutput
        from .safety_checker_flax import FlaxStableDiffusionSafetyChecker

else:
    import sys

    sys.modules[__name__] = _LazyModule(
        __name__,
        globals()["__file__"],
        _import_structure,
        module_spec=__spec__,
    )

    for name, value in _dummy_objects.items():
        setattr(sys.modules[__name__], name, value)
    for name, value in _additional_imports.items():
        setattr(sys.modules[__name__], name, value)<|MERGE_RESOLUTION|>--- conflicted
+++ resolved
@@ -15,32 +15,9 @@
 )
 
 
-<<<<<<< HEAD
-@dataclass
-class StableDiffusionPipelineOutput(BaseOutput):
-    """
-    Output class for Stable Diffusion pipelines.
-
-    Args:
-        images (`List[PIL.Image.Image]` or `np.ndarray`)
-            List of denoised PIL images of length `batch_size` or NumPy array of shape `(batch_size, height, width,
-            num_channels)`.
-        nsfw_content_detected (`List[bool]`)
-            List indicating whether the corresponding generated image contains "not-safe-for-work" (nsfw) content or
-            `None` if safety checking could not be performed.
-        workflow (`dict`):
-            Dictionary containing pipeline component configurations and call arguments
-    """
-
-    images: Union[List[PIL.Image.Image], np.ndarray]
-    nsfw_content_detected: Optional[List[bool]]
-    workflow: dict
-
-=======
 _dummy_objects = {}
 _additional_imports = {}
 _import_structure = {"pipeline_output": ["StableDiffusionPipelineOutput"]}
->>>>>>> 2bfa55f4
 
 if is_transformers_available() and is_flax_available():
     _import_structure["pipeline_output"].extend(["FlaxStableDiffusionPipelineOutput"])
